--- conflicted
+++ resolved
@@ -4,14 +4,6 @@
   - TRAVIS_NODE_VERSION="8"
 matrix:
   include:
-<<<<<<< HEAD
-=======
-  - env: PLATFORM=ios-10.0
-    os: osx
-    osx_image: xcode9
-    language: node_js
-    node_js: "6"
->>>>>>> 42d5083c
   - env: PLATFORM=ios-11.0
     os: osx
     osx_image: xcode10
