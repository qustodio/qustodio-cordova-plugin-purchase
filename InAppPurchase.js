--- conflicted
+++ resolved
@@ -30,26 +30,18 @@
 
 var noop = function () {};
 
-<<<<<<< HEAD
 // Error codes
 // (keep synchronized with InAppPurchase.m)
-=======
-// Error codes.
->>>>>>> d5640e78
 var ERROR_CODES_BASE = 4983497;
 InAppPurchase.ERR_SETUP    = ERROR_CODES_BASE + 1;
 InAppPurchase.ERR_LOAD     = ERROR_CODES_BASE + 2;
 InAppPurchase.ERR_PURCHASE = ERROR_CODES_BASE + 3;
-<<<<<<< HEAD
 InAppPurchase.ERR_LOAD_RECEIPTS       = ERROR_CODES_BASE + 4;
 InAppPurchase.ERR_CLIENT_INVALID      = ERROR_CODES_BASE + 5;
 InAppPurchase.ERR_PAYMENT_CANCELLED   = ERROR_CODES_BASE + 6;
 InAppPurchase.ERR_PAYMENT_INVALID     = ERROR_CODES_BASE + 7;
 InAppPurchase.ERR_PAYMENT_NOT_ALLOWED = ERROR_CODES_BASE + 8;
 InAppPurchase.ERR_UNKNOWN             = ERROR_CODES_BASE + 10;
-=======
-InAppPurchase.ERR_LOAD_RECEIPTS = ERROR_CODES_BASE + 4;
->>>>>>> d5640e78
 
 InAppPurchase.prototype.init = function (options) {
     this.options = {
