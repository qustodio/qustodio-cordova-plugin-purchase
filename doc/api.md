# API Documentation

*(generated from source files using `make doc-api)`*

### Philosophy

The `store` API is mostly events based. As a user of this plugin,
you will have to register listeners to changes happening to the products
you register.

The core of the listening mechanism is the [`when()`](#when) method. It allows you to
be notified of changes to one or a set of products using a [`query`](#queries) mechanism:
```js
    store.when("product").updated(refreshScreen);
    store.when("full version").owned(unlockApp);
    store.when("subscription").approved(serverCheck);
    store.when("downloadable content").downloaded(showContent);
    etc.
```

The `updated` event is fired whenever one of the fields of a product is
changed (its `owned` status for instance).

This event provides a generic way to track the statuses of your purchases,
to unlock features when needed and to refresh your views accordingly.

### Registering products

The store needs to know the type and identifiers of your products before you
can use them in your code.

Use [`store.register()`](#register) before your first call to
[`store.refresh()`](#refresh).

Once registered, you can use [`store.get()`](#get) to retrieve
the [`product object`](#product) from the store.

```js
    store.register({
      id: "cc.fovea.purchase.consumable1",
      alias: "100 coins",
      type: store.CONSUMABLE
    });
    ...
    var p = store.get("100 coins");
    // or
    var p = store.get("cc.fovea.purchase.consumable1");
```

The product `id` and `type` have to match products defined in your
Apple and Google developer consoles.

Learn how to do that in [HOWTO: Create New Products](https://github.com/j3k0/cordova-plugin-purchase/wiki/HOWTO#create-new-products).

### Displaying products

Right after you registered your products, nothing much is known about them
except their `id`, `type` and an optional `alias`.

When you perform the initial [`refresh()`](#refresh) call, the store's server will
be contacted to load informations about the registered products: human
readable `title` and `description`, `price`, etc.

This isn't an optional step as some despotic store owners (like Apple) require you
to display information about a product as retrieved from their server: no
hard-coding of price and title allowed! This is also convenient for you
as you can change the price of your items knowing that it'll be reflected instantly
on your clients' devices.

However, the information may not be available when the first view that needs
them appears on screen. For you, the best option is to have your view monitor
changes made to the product.

#### monitor changes

Let's demonstrate this with an example:

```js
    // method called when the screen showing your purchase is made visible
    function show() {
        render();
        store.when("cc.fovea.test1").updated(render);
    }

    function render() {

        // Get the product from the pool.
        var product = store.get("cc.fovea.test1");

        if (!product) {
            $el.html("");
        }
        else if (product.state === store.REGISTERED) {
            $el.html("<div class=\"loading\" />");
        }
        else if (product.state === store.INVALID) {
            $el.html("");
        }
        else {
            // Good! Product loaded and valid.
            $el.html(
                  "<div class=\"title\">"       + product.title       + "</div>"
                + "<div class=\"description\">" + product.description + "</div>"
                + "<div class=\"price\">"       + product.price       + "</div>"
            );

            // Is this product owned? Give him a special class.
            if (product.owned)
                $el.addClass("owned");
            else
                $el.removeClass("owned");

            // Is an order for this product in progress? Can't be ordered right now?
            if (product.canPurchase)
                $el.addClass("can-purchase");
            else
                $el.removeClass("can-purchase");
        }
    }

    // method called when the view is hidden
    function hide() {
        // stop monitoring the product
        store.off(render);
    }
```

In this example, `render` redraw the purchase element whatever
happens to the product. When the view is hidden, we stop listening to changes
(`store.off(render)`).

### <a name="purchasing"></a> Purchasing

#### initiate a purchase

Purchases are initiated using the [`store.order()`](#order) method.

The store will manage the internal purchase flow that'll end:

 - with an `approved` [event](#events). The product enters the `APPROVED` state.
 - with a `cancelled` [event](#events). The product gets back to the `VALID` state.
 - with an `error` [event](#events). The product gets back to the `VALID` state.

See [product life-cycle](#life-cycle) for details about product states.

#### finish a purchase

Once the transaction is approved, the product still isn't owned: the store needs
confirmation that the purchase was delivered before closing the transaction.

To confirm delivery, you'll use the [`product.finish()`](#finish) method.

#### example usage

During initialization:
```js
store.when("extra chapter").approved(function(product) {
    // download the feature
    app.downloadExtraChapter().then(function() {
        product.finish();
    });
});
```

When the purchase button is clicked:
```js
store.order("full version");
```

#### un-finished purchases

If your app wasn't able to deliver the content, `product.finish()` won't be called.

Don't worry: the `approved` event will be re-triggered the next time you
call [`store.refresh()`](#refresh), which can very well be the next time
the application starts. Pending transactions are persistant.

#### simple case

In the most simple case, where:

 - delivery of purchases is only local ;
 - you don't want to implement receipt validation ;

you may just want to finish all purchases automatically. You can do it this way:
```js
store.when("product").approved(function(p) {
    p.finish();
});
```

NOTE: the "product" query will match any purchases (see [here](#queries) to learn more details about queries).

### Receipt validation

Some unthoughtful users will try to use fake "purchases" to access features
they should normally pay for. If that's a concern, you should implement
receipt validation, ideally server side validation.

When a purchase has been approved by the store, it's enriched with
[transaction](#transactions) information (`product.transaction` attribute).

To verfify a purchase you'll have to do three things:

 - configure the [validator](#validator).
 - call [`product.verify()`](#verify) from the `approved` event,
   before finishing the transaction.
 - finish the transaction when transaction is `verified`.

#### example using a validation URL

```js
store.validator = "http://192.168.0.7:1980/check-purchase";

store.when("my stuff").approved(function(product) {
    product.verify();
});

store.when("my stuff").verified(function(product) {
    product.finish();
});
```

For an example using a validation callback instead, see the documentation of [the validator method](#validator).

### Subscriptions

For subscription, you MUST implement remote [receipt validation](#receipt-validation).

If the validator returns a `store.PURCHASE_EXPIRED` error code, the subscription will
automatically loose its `owned` status.

Typically, you'll enable and disable access to your content this way.
```js
store.when("cc.fovea.subcription").updated(function(product) {
    if (product.owned)
        app.subscriberMode();
    else
        app.guestMode();
});
```

# <a name="store"></a>*store* object ##

`store` is the global object exported by the purchase plugin.

As with any other plugin, this object shouldn't be used before
the "deviceready" event is fired. Check cordova's documentation
for more details if needed.

Find below all public attributes and methods you can use.

## <a name="verbosity"></a>*store.verbosity*

The `verbosity` property defines how much you want `store.js` to write on the console. Set to:

 - `store.QUIET` or `0` to disable all logging (default)
 - `store.ERROR` or `1` to show only error messages
 - `store.WARNING` or `2` to show warnings and errors
 - `store.INFO` or `3` to also show information messages
 - `store.DEBUG` or `4` to enable internal debugging messages.

See the [logging levels](#logging-levels) constants.
## <a name="sandbox"></a>*store.sandbox*

The `sandbox` property defines if you want to invoke the platform purchase sandbox

- Windows will use the IAP simulator if true (see Windows docs)
- Android: NOT IN USE
- iOS: NOT IN USE

## Constants


### product types

    store.FREE_SUBSCRIPTION         = "free subscription";
    store.PAID_SUBSCRIPTION         = "paid subscription";
    store.NON_RENEWING_SUBSCRIPTION = "non renewing subscription";
    store.CONSUMABLE                = "consumable";
    store.NON_CONSUMABLE            = "non consumable";

### error codes

    store.ERR_SETUP               = ERROR_CODES_BASE + 1; //
    store.ERR_LOAD                = ERROR_CODES_BASE + 2; //
    store.ERR_PURCHASE            = ERROR_CODES_BASE + 3; //
    store.ERR_LOAD_RECEIPTS       = ERROR_CODES_BASE + 4;
    store.ERR_CLIENT_INVALID      = ERROR_CODES_BASE + 5;
    store.ERR_PAYMENT_CANCELLED   = ERROR_CODES_BASE + 6; // Purchase has been cancelled by user.
    store.ERR_PAYMENT_INVALID     = ERROR_CODES_BASE + 7; // Something suspicious about a purchase.
    store.ERR_PAYMENT_NOT_ALLOWED = ERROR_CODES_BASE + 8;
    store.ERR_UNKNOWN             = ERROR_CODES_BASE + 10; //
    store.ERR_REFRESH_RECEIPTS    = ERROR_CODES_BASE + 11;
    store.ERR_INVALID_PRODUCT_ID  = ERROR_CODES_BASE + 12; //
    store.ERR_FINISH              = ERROR_CODES_BASE + 13;
    store.ERR_COMMUNICATION       = ERROR_CODES_BASE + 14; // Error while communicating with the server.
    store.ERR_SUBSCRIPTIONS_NOT_AVAILABLE = ERROR_CODES_BASE + 15; // Subscriptions are not available.
    store.ERR_MISSING_TOKEN       = ERROR_CODES_BASE + 16; // Purchase information is missing token.
    store.ERR_VERIFICATION_FAILED = ERROR_CODES_BASE + 17; // Verification of store data failed.
    store.ERR_BAD_RESPONSE        = ERROR_CODES_BASE + 18; // Verification of store data failed.
    store.ERR_REFRESH             = ERROR_CODES_BASE + 19; // Failed to refresh the store.
    store.ERR_PAYMENT_EXPIRED     = ERROR_CODES_BASE + 20;
    store.ERR_DOWNLOAD            = ERROR_CODES_BASE + 21;
    store.ERR_SUBSCRIPTION_UPDATE_NOT_AVAILABLE = ERROR_CODES_BASE + 22;
    store.ERR_PRODUCT_NOT_AVAILABLE = ERROR_CODES_BASE + 23; // Error code indicating that the requested product is not available in the store.
    store.ERR_CLOUD_SERVICE_PERMISSION_DENIED = ERROR_CODES_BASE + 24; // Error code indicating that the user has not allowed access to Cloud service information.
    store.ERR_CLOUD_SERVICE_NETWORK_CONNECTION_FAILED = ERROR_CODES_BASE + 25; // Error code indicating that the device could not connect to the network.
    store.ERR_CLOUD_SERVICE_REVOKED = ERROR_CODES_BASE + 26; // Error code indicating that the user has revoked permission to use this cloud service.
    store.ERR_PRIVACY_ACKNOWLEDGEMENT_REQUIRED = ERROR_CODES_BASE + 27; // Error code indicating that the user has not yet acknowledged Apple’s privacy policy for Apple Music.
    store.ERR_UNAUTHORIZED_REQUEST_DATA = ERROR_CODES_BASE + 28; // Error code indicating that the app is attempting to use a property for which it does not have the required entitlement.
    store.ERR_INVALID_OFFER_IDENTIFIER = ERROR_CODES_BASE + 29; // Error code indicating that the offer identifier is invalid.
    store.ERR_INVALID_OFFER_PRICE = ERROR_CODES_BASE + 30; // Error code indicating that the price you specified in App Store Connect is no longer valid.
    store.ERR_INVALID_SIGNATURE = ERROR_CODES_BASE + 31; // Error code indicating that the signature in a payment discount is not valid.
    store.ERR_MISSING_OFFER_PARAMS = ERROR_CODES_BASE + 32; // Error code indicating that parameters are missing in a payment discount.

### product states

    store.REGISTERED = 'registered';
    store.INVALID    = 'invalid';
    store.VALID      = 'valid';
    store.REQUESTED  = 'requested';
    store.INITIATED  = 'initiated';
    store.APPROVED   = 'approved';
    store.FINISHED   = 'finished';
    store.OWNED      = 'owned';
    store.DOWNLOADING = 'downloading';
    store.DOWNLOADED = 'downloaded';

### logging levels

    store.QUIET   = 0;
    store.ERROR   = 1;
    store.WARNING = 2;
    store.INFO    = 3;
    store.DEBUG   = 4;

### validation error codes

    store.INVALID_PAYLOAD   = 6778001;
    store.CONNECTION_FAILED = 6778002;
    store.PURCHASE_EXPIRED  = 6778003;
    store.PURCHASE_CONSUMED = 6778004;
    store.INTERNAL_ERROR    = 6778005;
    store.NEED_MORE_DATA    = 6778006;

### special purpose

    store.APPLICATION = "application";
## <a name="product"></a>*store.Product* object ##

Most events methods give you access to a `product` object.

Products object have the following fields and methods.

### *store.Product* public attributes

 - `product.id` - Identifier of the product on the store
 - `product.alias` - Alias that can be used for more explicit [queries](#queries)
 - `product.type` - Family of product, should be one of the defined [product types](#product-types).
 - `product.group` - Name of the group your subscription product is a member of (default to `"default"`). If you don't set anything, all subscription will be members of the same group.
 - `product.state` - Current state the product is in (see [life-cycle](#life-cycle) below). Should be one of the defined [product states](#product-states)
 - `product.title` - Localized name or short description
 - `product.description` - Localized longer description
 - `product.priceMicros` - Price in micro-units (divide by 1000000 to get numeric price)
 - `product.price` - Localized price, with currency symbol
 - `product.currency` - Currency code (optionaly)
 - `product.countryCode` - Country code. Available only on iOS
<<<<<<< HEAD
 - `product.introPrice` - Localized introductory price, with currency symbol
 - `product.introPriceMicros` - Introductory price in micro-units (divide by 1000000 to get numeric price)
 - `product.introPriceNumberOfPeriods` - number of periods the introductory price is available
 - `product.introPriceSubscriptionPeriod` - Period for the introductory price ("Day", "Week", "Month" or "Year")
 - `product.introPricePaymentMode` - Payment mode for the introductory price ("PayAsYouGo", "UpFront", or "FreeTrial")
 - `product.ineligibleForIntroPrice` - True when a trial or introductory price has been applied to a subscription. Only available after [receipt validation](#validator). Available only on iOS
=======
>>>>>>> 4d07a1c5
 - `product.loaded` - Product has been loaded from server, however it can still be either `valid` or not
 - `product.valid` - Product has been loaded and is a valid product
   - when product definitions can't be loaded from the store, you should display instead a warning like: "You cannot make purchases at this stage. Try again in a moment. Make sure you didn't enable In-App-Purchases restrictions on your phone."
 - `product.canPurchase` - Product is in a state where it can be purchased
 - `product.owned` - Product is owned
 - `product.introPrice` - Localized introductory price, with currency symbol
 - `product.introPriceMicros` - Introductory price in micro-units (divide by 1000000 to get numeric price)
 - `product.introPriceNumberOfPeriods` - Duraton the introductory price is available (in period-unit)
 - `product.introPriceSubscriptionPeriod` - Period for the introductory price ("Day", "Week", "Month" or "Year")
 - `product.introPricePaymentMode` - Payment mode for the introductory price ("PayAsYouGo", "UpFront", or "FreeTrial")
 - `product.ineligibleForIntroPrice` - True when a trial or introductory price has been applied to a subscription. Only available after receipt validation. Available only on iOS
- `product.discounts` - Array of discounts available for the product. Each discount exposes the following fields:
   - `id` - The discount identifier
   - `price` - Localized price, with currency symbol
   - `priceMicros` - Price in micro-units (divide by 1000000 to get numeric price)
   - `period` - Number of subscription periods
   - `periodUnit` - Unit of the subcription period ("Day", "Week", "Month" or "Year")
   - `paymentMode` - "PayAsYouGo", "UpFront", or "FreeTrial"
   - `eligible` - True if the user is deemed eligible for this discount by the platform
 - `product.downloading` - Product is downloading non-consumable content
 - `product.downloaded` - Non-consumable content has been successfully downloaded for this product
 - `product.additionalData` - additional data possibly required for product purchase
 - `product.transaction` - Latest transaction data for this product (see [transactions](#transactions)).
 - `product.expiryDate` - Latest known expiry date for a subscription (a javascript Date)
 - `product.lastRenewalDate` - Latest date a subscription was renewed (a javascript Date)
 - `product.billingPeriod` - Duration of the billing period for a subscription, in the units specified by the `billingPeriodUnit` property.
 - `product.billingPeriodUnit` - Units of the billing period for a subscription. Possible values: Minute, Hour, Day, Week, Month, Year.
 - `product.trialPeriod` - Duration of the trial period for the subscription, in the units specified by the `trialPeriodUnit` property (windows only)
 - `product.trialPeriodUnit` - Units of the trial period for a subscription (windows only)

### *store.Product* public methods

#### <a name="finish"></a>`product.finish()` ##

Call `product.finish()` to confirm to the store that an approved order has been delivered.
This will change the product state from `APPROVED` to `FINISHED` (see [life-cycle](#life-cycle)).

As long as you keep the product in state `APPROVED`:

 - the money may not be in your account (i.e. user isn't charged)
 - you will receive the `approved` event each time the application starts,
   where you should try again to finish the pending transaction.

##### example use
```js
store.when("product.id").approved(function(product){
    // synchronous
    app.unlockFeature();
    product.finish();
});
```

```js
store.when("product.id").approved(function(product){
    // asynchronous
    app.downloadFeature(function() {
        product.finish();
    });
});
```
#### <a name="verify"></a>`product.verify()` ##

Initiate purchase validation as defined by the [`store.validator`](#validator).

##### return value
A Promise with the following methods:

 - `done(function(product){})`
   - called whether verification failed or succeeded.
 - `expired(function(product){})`
   - called if the purchase expired.
 - `success(function(product, purchaseData){})`
   - called if the purchase is valid and verified.
   - `purchaseData` is the device dependent transaction details
     returned by the validator, which you can most probably ignore.
 - `error(function(err){})`
   - validation failed, either because of expiry or communication
     failure.
   - `err` is a [store.Error object](#errors), with a code expected to be
     `store.ERR_PAYMENT_EXPIRED` or `store.ERR_VERIFICATION_FAILED`.


### life-cycle

A product will change state during the application execution.

Find below a diagram of the different states a product can pass by.

    REGISTERED +--> INVALID
               |
               +--> VALID +--> REQUESTED +--> INITIATED +-+
                                                          |
                    ^      +------------------------------+
                    |      |
                    |      |             +--> DOWNLOADING +--> DOWNLOADED +
                    |      |             |                                |
                    |      +--> APPROVED +--------------------------------+--> FINISHED +--> OWNED
                    |                                                             |
                    +-------------------------------------------------------------+

#### states definitions

 - `REGISTERED`: right after being declared to the store using [`store.register()`](#register)
 - `INVALID`: the server didn't recognize this product, it cannot be used.
 - `VALID`: the server sent extra information about the product (`title`, `price` and such).
 - `REQUESTED`: order (purchase) requested by the user
 - `INITIATED`: order transmitted to the server
 - `APPROVED`: purchase approved by server
 - `FINISHED`: purchase delivered by the app (see [Finish a Purchase](#finish-a-purchase))
 - `OWNED`: purchase is owned (only for non-consumable and subscriptions)
 - `DOWNLOADING` purchased content is downloading (only for non-consumable)
 - `DOWNLOADED` purchased content is downloaded (only for non-consumable)

#### Notes

 - When finished, a consumable product will get back to the `VALID` state, while other will enter the `OWNED` state.
 - Any error in the purchase process will bring a product back to the `VALID` state.
 - During application startup, products may go instantly from `REGISTERED` to `APPROVED` or `OWNED`, for example if they are purchased non-consumables or non-expired subscriptions.
 - Non-Renewing Subscriptions are iOS products only. Please see the [iOS Non Renewing Subscriptions documentation](https://github.com/j3k0/cordova-plugin-purchase/blob/master/doc/ios.md#non-renewing) for a detailed explanation.

#### state changes

Each time the product changes state, appropriate events is triggered.

Learn more about events [here](#events) and about listening to events [here](#when).


## <a name="errors"></a>*store.Error* object

All error callbacks takes an `error` object as parameter.

Errors have the following fields:

 - `error.code` - An integer [error code](#error-codes). See the [error codes](#error-codes) section for more details.
 - `error.message` - Human readable message string, useful for debugging.

## <a name="error"></a>*store.error(callback)*

Register an error handler.

`callback` is a function taking an [error](#errors) as argument.

### example use:

    store.error(function(e){
        console.log("ERROR " + e.code + ": " + e.message);
    });

### alternative usage

 - `store.error(code, callback)`
   - only call the callback for errors with the given error code.
   - **example**: `store.error(store.ERR_SETUP, function() { ... });`

### unregister the error callback
To unregister the callback, you will use [`store.off()`](#off):
```js
var handler = store.error(function() { ... } );
...
store.off(handler);
```

## <a name="register"></a>*store.register(product)*
Add (or register) a product into the store.

A product can't be used unless registered first!

Product is an object with fields :

 - `id`
 - `type`
 - `alias` (optional)

See documentation for the [product](#product) object for more information.

##### example usage

```js
store.register({
    id: "cc.fovea.inapp1",
    alias: "full version",
    type: store.NON_CONSUMABLE
});
```


### Reserved keywords
Some reserved keywords can't be used in the product `id` and `alias`:

 - `product`
 - `order`
 - `registered`
 - `valid`
 - `invalid`
 - `requested`
 - `initiated`
 - `approved`
 - `owned`
 - `finished`
 - `downloading`
 - `downloaded`
 - `refreshed`

## <a name="get"></a>*store.get(id)*
Retrieve a [product](#product) from its `id` or `alias`.

##### example usage
```js
    var product = store.get("cc.fovea.product1");
```

## <a name="when"></a>*store.when(query)*

Register a callback for a product-related event.


### return value

Return a Promise with methods to register callbacks for
product events defined below.

#### events

 - `loaded(product)`
   - Called when [product](#product) data is loaded from the store.
 - `updated(product)`
   - Called when any change occured to a product.
 - `error(err)`
   - Called when an [order](#order) failed.
   - The `err` parameter is an [error object](#errors)
 - `approved(product)`
   - Called when a product [order](#order) is approved.
 - `owned(product)`
   - Called when a non-consumable product or subscription is owned.
 - `cancelled(product)`
   - Called when a product [order](#order) is cancelled by the user.
 - `refunded(product)`
   - Called when an order is refunded by the user.
 - Actually, all other product states have their promise
   - `registered`, `valid`, `invalid`, `requested`,
     `initiated` and `finished`
 - `verified(product)`
   - Called when receipt validation successful
 - `unverified(product)`
   - Called when receipt verification failed
 - `expired(product)`
   - Called when validation find a subscription to be expired
 - `downloading(product, progress, time_remaining)`
   - Called when content download is started
 - `downloaded(product)`
   - Called when content download has successfully completed

### alternative usage

 - `store.when(query, action, callback)`
   - Register a callback using its action name. Beware that this is more
     error prone, as there are not gonna be any error in case of typos.

```js
store.when("cc.fovea.inapp1", "approved", function(product) { ... });
```

### unregister a callback

To unregister a callback, use [`store.off()`](#off).


## queries

The [`when`](#when) and [`once`](#once) methods take a `query` parameter.
Those queries allow to select part of the products (or orders) registered
into the store and get notified of events related to those products.

No filters:

 - `"product"` or `"order"` - for all products.

Filter by product types:

 - `"consumable"` - all consumable products.
 - `"non consumable"` - all non consumable products.
 - `"subscription"` - all subscriptions.
 - `"free subscription"` - all free subscriptions.
 - `"paid subscription"` - all paid subscriptions.

Filter by product state:

 - `"valid"` - all products in the VALID state.
 - `"invalid"` - all products in the INVALID state.
 - `"owned"` - all products in the OWNED state.
 - etc. (see [here](#product-states) for all product states).

Filter individual products:

 - `"PRODUCT_ID"` - product with the given product id (replace by your own product id)
 - `"ALIAS"` - product with the given alias

Notice that you can add the "product" and "order" keywords anywhere in your query,
it won't change anything but may seem nicer to read.

#### example

 - `"consumable order"` - all consumable products
 - `"full version"` - the `alias` of a registered [`product`](#product)
 - `"order cc.fovea.inapp1"` - the `id` of a registered [`product`](#product)
   - equivalent to just `"cc.fovea.inapp1"`
 - `"invalid product"` - an invalid product
   - equivalent to just `"invalid"`

## <a name="once"></a>*store.once(query)*

Identical to [`store.when`](#when), but the callback will be called only once.
After being called, the callback will be unregistered.

### alternative usage

 - `store.once(query, action, callback)`
   - Same remarks as `store.when(query, action, callback)`


## <a name="order"></a>*store.order(product, additionalData)*

Initiate the purchase of a product.

The `product` argument can be either:

 - the `store.Product` object
 - the product `id`
 - the product `alias`

The `additionalData` argument can be either:
 - null
 - object with attributes:
   - `oldSku`, a string with the old subscription to upgrade/downgrade on Android.
     **Note**: if another subscription product is already owned that is member of
     the same group, `oldSku` will be set automatically for you (see `product.group`).
   - `discount`, a object that describes the discount to apply with the purchase (iOS only):
      - `id`, discount identifier
      - `key`, key identifier
      - `nonce`, uuid value for the nonce
      - `timestamp`, time at which the signature was generated (in milliseconds since epoch)
      - `signature`, cryptographic signature that unlock the discount

See the ["Purchasing section"](#purchasing) to learn more about
the purchase process.

See ["Subscriptions Offer Best Practices"](https://developer.apple.com/videos/play/wwdc2019/305/)
for more details on subscription offers.

### return value

`store.order()` returns a Promise with the following methods:

 - `then` - called when the order was successfully initiated
 - `error` - called if the order couldn't be initiated

## <a name="ready"></a>*store.ready(callback)*
Register the `callback` to be called when the store is ready to be used.

If the store is already ready, `callback` is executed immediately.

`store.ready()` without arguments will return the `ready` status.

### alternate usage (internal)

`store.ready(true)` will set the `ready` status to true,
and call the registered callbacks.
## <a name="off"></a>*store.off(callback)*
Unregister a callback. Works for callbacks registered with `ready`, `when`, `once` and `error`.

Example use:

```js
    var fun = function(product) {
        // Product loaded while the store screen is visible.
        // Refresh some stuff.
    };

    store.when("product").loaded(fun);
    ...
    [later]
    ...
    store.off(fun);
```

## <a name="validator"></a> *store.validator*
Set this attribute to either:

 - the URL of your purchase validation service
    - [Fovea's receipt validator](https://billing.fovea.cc) or your own service.
 - a custom validation callback method

#### example usage

```js
store.validator = "https://validator.fovea.cc";
```

```js
store.validator = function(product, callback) {

    callback(true, { ... transaction details ... }); // success!

    // OR
    callback(false, {
        code: store.PURCHASE_EXPIRED,
        error: {
            message: "XYZ"
        }
    });

    // OR
    callback(false, "Impossible to proceed with validation");

    // Here, you will typically want to contact your own webservice
    // where you check transaction receipts with either Apple or
    // Google servers.
});
```
Validation error codes are [documented here](#validation-error-codes).

Fovea's receipt validator is [available here](https://billing.fovea.cc).

## transactions

A purchased product will contain transaction information that can be
sent to a remote server for validation. This information is stored
in the `product.transaction` field. It has the following format:

- `type`: "ios-appstore" or "android-playstore"
- store specific data

Refer to [this documentation for iOS](https://developer.apple.com/library/ios/releasenotes/General/ValidateAppStoreReceipt/Chapters/ReceiptFields.html#//apple_ref/doc/uid/TP40010573-CH106-SW1).

Start [here for Android](https://developer.android.com/google/play/billing/billing_integrate.html#billing-security).

Another option is to use [Fovea's validation service](http://billing.fovea.cc/) that implements all the best practices to secure your transactions.


## <a name="verifyPurchases"></a> *store.verifyPurchases*

Refresh the historical state of purchases. This is required to know if a
user is eligible for promotions like introductory offers or subscription discount.

It is recommended to call this method right before entering your in-app
purchases or subscriptions page.

## <a name="refresh"></a>*store.refresh()*

After you're done registering your store's product and events handlers,
time to call `store.refresh()`.

This will initiate all the complex behind-the-scene work, to load product
data from the servers and restore whatever already have been
purchased by the user.

Note that you can call this method again later during the application
execution to re-trigger all that hard-work. It's kind of expensive in term of
processing, so you'd better consider it twice.

One good way of doing it is to add a "Refresh Purchases" button in your
applications settings. This way, if delivery of a purchase failed or
if a user wants to restore purchases he made from another device, he'll
have a way to do just that.

_NOTE:_ It is a required by the Apple AppStore that a "Refresh Purchases"
        button be visible in the UI.


##### example usage

```js
   // ...
   // register products and events handlers here
   // ...
   //
   // then and only then, call refresh.
   store.refresh();
```

##### restore purchases example usage

Add a "Refresh Purchases" button to call the `store.refresh()` method, like:

`<button onclick="store.refresh()">Restore Purchases</button>`

To make the restore purchases work as expected, please make sure that
the "approved" event listener had be registered properly,
and in the callback `product.finish()` should be called.


## <a name="manageSubscriptions"></a>*store.manageSubscriptions()*

Opens the Manage Subscription page (AppStore, Play, Microsoft, ...).

##### example usage

```js
   store.manageSubscriptions();
```

## *store.log* object
### `store.log.error(message)`
Logs an error message, only if `store.verbosity` >= store.ERROR
### `store.log.warn(message)`
Logs a warning message, only if `store.verbosity` >= store.WARNING
### `store.log.info(message)`
Logs an info message, only if `store.verbosity` >= store.INFO
### `store.log.debug(message)`
Logs a debug message, only if `store.verbosity` >= store.DEBUG

## `store.developerPayload`

An optional developer-specified string to attach to new orders, to
provide supplemental information if required.

When it's a string, it contains the direct value to use. Example:
```js
store.developerPayload = "some-value";
```

When it's a function, the payload will be the returned value. The
function takes a product as argument and returns a string.

Example:
```js
store.developerPayload = function(product) {
  return getInternalId(product.id);
};
```

## `store.applicationUsername`

An optional string that is uniquely associated with the
user's account in your app.

This value can be used for payment risk evaluation, or to link
a purchase with a user on a backend server.

When it's a string, it contains the direct value to use. Example:
```js
store.applicationUsername = "user_id_1234567";
```

When it's a function, the `applicationUsername` will be the returned value.

Example:
```js
store.applicationUsername = function() {
  return state.get(["session", "user_id"]);
};
```


## `store.getApplicationUsername()`

Evaluate and return the value from `store.applicationUsername`.

When its a string, the value is returned right away.

When its a function, the return value of the function is returned.

Example:
```js
store.getApplicationUsername()
```


## `store.developerName`

An optional string of developer profile name. This value can be
used for payment risk evaluation.

_Do not use the user account ID for this field._

Example:
```js
store.developerName = "billing.fovea.cc";
```


#### <a name="getGroup"></a>`store.getGroup(groupId)` ##

Return all products member of a given subscription group.

# Random Tips

- Sometimes during development, the queue of pending transactions fills up on your devices. Before doing anything else you can set `store.autoFinishTransactions` to `true` to clean up the queue. Beware: **this is not meant for production**.
- The plugin will auto refresh the status of user's purchases every 24h. You can change this interval by setting `store.autoRefreshIntervalMillis` to another interval (before calling `store.init()`). (this isn't implemented on iOS since [it isn't necessary](https://github.com/j3k0/cordova-plugin-purchase/issues/777#issuecomment-481633968)). Set to `0` to disable auto-refreshing.

# internal APIs
USE AT YOUR OWN RISKS
## *store.products* array ##
Array of all registered products

#### example

    store.products[0]
### *store.products.push(product)*
Acts like the Array `push` method, but also adds
the product to the [byId](#byId) and [byAlias](#byAlias) objects.
### <a name="byId"></a>*store.products.byId* dictionary
Registered products indexed by their ID

#### example

    store.products.byId["cc.fovea.inapp1"]
### <a name="byAlias"></a>*store.products.byAlias* dictionary
Registered products indexed by their alias

#### example

    store.products.byAlias["full version"]```
### aliases to `store` methods, added for convenience.

## *store._queries* object
The `queries` object handles the callbacks registered for any given couple
of [query](#queries) and action.

Internally, the magic is found within the [`triggerWhenProduct`](#triggerWhenProduct)
method, which generates for a given product the list of all possible
queries that describe the product.

Queries are generated using the id, alias, type or validity of the product.

### *store._queries.uniqueQuery(string)*
Transform a human readable query string
into a unique string by filtering out reserved keywords:

 - `order`
 - `product`

### *store._queries.callbacks* object
Callbacks registered organized by query strings
#### *store._queries.callbacks.byQuery* dictionary
Dictionary of:

 - *key*: a string equals to `query + " " + action`
 - *value*: array of callbacks

Each callback have the following attributes:

 - `cb`: callback *function*
 - `once`: *true* iff the callback should be called only once, then removed from the dictionary.

#### *store._queries.callbacks.add(query, action, callback, once)*
Simplify the query with `uniqueQuery()`, then add it to the dictionary.

`action` is concatenated to the `query` string to create the key.
### *store._queries.triggerAction(action, args)*
Trigger the callbacks registered when a given `action` (string)
happens, unrelated to a product.

`args` are passed as arguments to the registered callbacks.

 - Call the callbacks
 - Remove callbacks that needed to be called only once

### *store._queries.triggerWhenProduct(product, action, args)*
Trigger the callbacks registered when a given `action` (string)
happens to a given [`product`](#product).

`args` are passed as arguments to the registered callbacks.

The method generates all possible queries for the given `product` and `action`.

 - product.id + " " + action
 - product.alias + " " + action
 - product.type + " " + action
 - "subscription " + action (if type is a subscription)
 - "valid " + action (if product is valid)
 - "invalid " + action (if product is invalid)
 - action

Then, for each query:

 - Call the callbacks
 - Remove callbacks that needed to be called only once

**Note**: All events also trigger the `updated` event

## <a name="trigger"></a>*store.trigger(product, action, args)*

For internal use, trigger an event so listeners are notified.

It's a conveniance method, that adds flexibility to [`_queries.triggerWhenProduct`](#triggerWhenProduct) by:

 - allowing to trigger events unrelated to products
   - by doing `store.trigger("refreshed")` for example.
 - allowing the `product` argument to be either:
   - a [product](#product)
   - a product `id`
   - a product `alias`
 - converting the `args` argument to an array if it's not one
 - adding the product itself as an argument to the event if none were passed


## *store.error.callbacks* array

Array of user registered error callbacks.

### *store.error.callbacks.trigger(error)*

Execute all error callbacks with the given `error` argument.

### *store.error.callbacks.reset()*

Remove all error callbacks.
## store.utils

### store.utils.logError(context, error)
Add warning logs on a console describing an exceptions.

This method is mostly used when execting user registered callbacks.

* `context` is a string describing why the method was called
* `error` is a javascript Error object thrown by a exception

### store.utils.callExternal(context, callback, ...)
Calls an user-registered callback.
Won't throw exceptions, only logs errors.

* `name` is a short string describing the callback
* `callback` is the callback to call (won't fail if undefined)

#### example usage
```js
store.utils.callExternal("ajax.error", options.error, 404, "Not found");
```

### store.utils.ajax(options)
Simplified version of jQuery's ajax method based on XMLHttpRequest.
Only supports JSON requests.

Options:

* `url`:
* `method`: HTTP method to use (GET, POST, ...)
* `success`: callback(data)
* `error`: callback(statusCode, statusText)
* `data`: body of your request


### store.utils.uuidv4()
Returns an UUID v4. Uses `window.crypto` internally to generate random values.


### store.utils.md5(str)
Returns the MD5 hash-value of the passed string.
<|MERGE_RESOLUTION|>--- conflicted
+++ resolved
@@ -366,15 +366,6 @@
  - `product.price` - Localized price, with currency symbol
  - `product.currency` - Currency code (optionaly)
  - `product.countryCode` - Country code. Available only on iOS
-<<<<<<< HEAD
- - `product.introPrice` - Localized introductory price, with currency symbol
- - `product.introPriceMicros` - Introductory price in micro-units (divide by 1000000 to get numeric price)
- - `product.introPriceNumberOfPeriods` - number of periods the introductory price is available
- - `product.introPriceSubscriptionPeriod` - Period for the introductory price ("Day", "Week", "Month" or "Year")
- - `product.introPricePaymentMode` - Payment mode for the introductory price ("PayAsYouGo", "UpFront", or "FreeTrial")
- - `product.ineligibleForIntroPrice` - True when a trial or introductory price has been applied to a subscription. Only available after [receipt validation](#validator). Available only on iOS
-=======
->>>>>>> 4d07a1c5
  - `product.loaded` - Product has been loaded from server, however it can still be either `valid` or not
  - `product.valid` - Product has been loaded and is a valid product
    - when product definitions can't be loaded from the store, you should display instead a warning like: "You cannot make purchases at this stage. Try again in a moment. Make sure you didn't enable In-App-Purchases restrictions on your phone."
@@ -382,10 +373,10 @@
  - `product.owned` - Product is owned
  - `product.introPrice` - Localized introductory price, with currency symbol
  - `product.introPriceMicros` - Introductory price in micro-units (divide by 1000000 to get numeric price)
- - `product.introPriceNumberOfPeriods` - Duraton the introductory price is available (in period-unit)
- - `product.introPriceSubscriptionPeriod` - Period for the introductory price ("Day", "Week", "Month" or "Year")
+ - `product.introPricePeriod` - Duration the introductory price is available (in period-unit)
+ - `product.introPricePeriodUnit` - Period for the introductory price ("Day", "Week", "Month" or "Year")
  - `product.introPricePaymentMode` - Payment mode for the introductory price ("PayAsYouGo", "UpFront", or "FreeTrial")
- - `product.ineligibleForIntroPrice` - True when a trial or introductory price has been applied to a subscription. Only available after receipt validation. Available only on iOS
+ - `product.ineligibleForIntroPrice` - True when a trial or introductory price has been applied to a subscription. Only available after [receipt validation](#validator). Available only on iOS
 - `product.discounts` - Array of discounts available for the product. Each discount exposes the following fields:
    - `id` - The discount identifier
    - `price` - Localized price, with currency symbol
